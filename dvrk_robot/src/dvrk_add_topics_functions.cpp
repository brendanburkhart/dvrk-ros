/* -*- Mode: C++; tab-width: 4; indent-tabs-mode: nil; c-basic-offset: 4 -*-    */
/* ex: set filetype=cpp softtabstop=4 shiftwidth=4 tabstop=4 cindent expandtab: */

/*
  Author(s):  Zihan Chen, Anton Deguet
  Created on: 2015-04-33

  (C) Copyright 2015-2019 Johns Hopkins University (JHU), All Rights Reserved.

--- begin cisst license - do not edit ---

This software is provided "as is" under an open source license, with
no warranty.  The complete license can be found in license.txt and
http://www.cisst.org/cisst/license.txt.

--- end cisst license ---
*/

#include <dvrk_utilities/dvrk_add_topics_functions.h>


void dvrk::add_topics_console(mtsROSBridge & bridge,
                              const std::string & ros_namespace,
                              const dvrk_topics_version::version CMN_UNUSED(version))
{
    bridge.AddSubscriberToCommandVoid
        ("Console", "PowerOff",
         ros_namespace + "/power_off");
    bridge.AddSubscriberToCommandVoid
        ("Console", "PowerOn",
         ros_namespace + "/power_on");
    bridge.AddSubscriberToCommandVoid
        ("Console", "Home",
         ros_namespace + "/home");
    bridge.AddSubscriberToCommandWrite<bool, std_msgs::Bool>
        ("Console", "TeleopEnable",
         ros_namespace + "/teleop/enable");
    bridge.AddSubscriberToCommandWrite<std::string, std_msgs::String>
        ("Console", "CycleTeleopPSMByMTM",
         ros_namespace + "/teleop/cycle_teleop_psm_by_mtm");
    bridge.AddSubscriberToCommandWrite<prmKeyValue, diagnostic_msgs::KeyValue>
        ("Console", "SelectTeleopPSM",
         ros_namespace + "/teleop/select_teleop_psm");
    bridge.AddSubscriberToCommandWrite<double, std_msgs::Float32>
        ("Console", "SetScale",
         ros_namespace + "/teleop/set_scale");
    bridge.AddPublisherFromEventWrite<double, std_msgs::Float32>
        ("Console", "Scale",
         ros_namespace + "/teleop/scale");
    bridge.AddPublisherFromEventWrite<prmKeyValue, diagnostic_msgs::KeyValue>
        ("Console", "TeleopPSMSelected",
         ros_namespace + "/teleop/teleop_psm_selected");
    bridge.AddPublisherFromEventWrite<prmKeyValue, diagnostic_msgs::KeyValue>
        ("Console", "TeleopPSMUnselected",
         ros_namespace + "/teleop/teleop_psm_unselected");
}

void dvrk::connect_bridge_console(const std::string & bridge_name,
                                  const std::string & console_component_name)
{
    mtsManagerLocal * componentManager = mtsManagerLocal::GetInstance();
    componentManager->Connect(bridge_name, "Console",
                              console_component_name, "Main");
}

void dvrk::add_topics_footpedals(mtsROSBridge & bridge,
                                 const std::string & ros_namespace,
                                 const dvrk_topics_version::version version)
{
    switch (version) {
    case dvrk_topics_version::v1_3_0:
        bridge.AddPublisherFromEventWrite<prmEventButton, std_msgs::Bool>
            ("Clutch", "Button", ros_namespace + "/clutch");
        bridge.AddPublisherFromEventWrite<prmEventButton, std_msgs::Bool>
            ("Coag", "Button", ros_namespace + "/coag");
        bridge.AddPublisherFromEventWrite<prmEventButton, std_msgs::Bool>
            ("Camera", "Button", ros_namespace + "/camera");
        bridge.AddPublisherFromEventWrite<prmEventButton, std_msgs::Bool>
            ("Cam+", "Button", ros_namespace + "/camera_plus");
        bridge.AddPublisherFromEventWrite<prmEventButton, std_msgs::Bool>
            ("Cam-", "Button", ros_namespace + "/camera_minus");
        break;
    default:
        bridge.AddPublisherFromEventWrite<prmEventButton, sensor_msgs::Joy>
            ("Clutch", "Button", ros_namespace + "/clutch");
        bridge.AddPublisherFromEventWrite<prmEventButton, sensor_msgs::Joy>
            ("Coag", "Button", ros_namespace + "/coag");
        bridge.AddPublisherFromEventWrite<prmEventButton, sensor_msgs::Joy>
            ("Camera", "Button", ros_namespace + "/camera");
        bridge.AddPublisherFromEventWrite<prmEventButton, sensor_msgs::Joy>
            ("Cam+", "Button", ros_namespace + "/camera_plus");
        bridge.AddPublisherFromEventWrite<prmEventButton, sensor_msgs::Joy>
            ("Cam-", "Button", ros_namespace + "/camera_minus");
        break;
    }
}

void dvrk::connect_bridge_footpedals(const std::string & bridge_name,
                                     const std::string & io_component_name)
{
    mtsManagerLocal * componentManager = mtsManagerLocal::GetInstance();
    componentManager->Connect(bridge_name, "Clutch",
                              io_component_name, "CLUTCH");
    componentManager->Connect(bridge_name, "Coag",
                              io_component_name, "COAG");
    componentManager->Connect(bridge_name, "Camera",
                              io_component_name, "CAMERA");
    componentManager->Connect(bridge_name, "Cam+",
                              io_component_name, "CAM+");
    componentManager->Connect(bridge_name, "Cam-",
                              io_component_name, "CAM-");
}

void dvrk::add_topics_arm(mtsROSBridge & bridge,
                          const std::string & ros_namespace,
                          const std::string & arm_component_name,
                          const dvrk_topics_version::version version)
{
    // read
    switch (version) {
    case dvrk_topics_version::v1_3_0:
        bridge.AddPublisherFromCommandRead<prmPositionJointGet, sensor_msgs::JointState>
            (arm_component_name, "GetPositionJoint",
             ros_namespace + "/position_joint_current");
        bridge.AddPublisherFromCommandRead<vctDoubleVec, sensor_msgs::JointState>
            (arm_component_name, "GetPositionJointDesired",
             ros_namespace + "/position_joint_desired");
        bridge.AddPublisherFromCommandRead<prmStateJoint, sensor_msgs::JointState>
            (arm_component_name, "GetStateJoint",
             ros_namespace + "/state_joint_current");
        bridge.AddPublisherFromCommandRead<prmStateJoint, sensor_msgs::JointState>
            (arm_component_name, "GetStateJointDesired",
             ros_namespace + "/state_joint_desired");
        bridge.AddPublisherFromCommandRead<prmPositionCartesianGet, geometry_msgs::Pose>
            (arm_component_name, "GetPositionCartesianLocal",
             ros_namespace + "/position_cartesian_local_current");
        bridge.AddPublisherFromCommandRead<prmPositionCartesianGet, geometry_msgs::Pose>
            (arm_component_name, "GetPositionCartesianLocalDesired",
             ros_namespace + "/position_cartesian_local_desired");
        bridge.AddPublisherFromCommandRead<prmPositionCartesianGet, geometry_msgs::Pose>
            (arm_component_name, "GetPositionCartesian",
             ros_namespace + "/position_cartesian_current");
        bridge.AddPublisherFromCommandRead<prmPositionCartesianGet, geometry_msgs::Pose>
            (arm_component_name, "GetPositionCartesianDesired",
             ros_namespace + "/position_cartesian_desired");
        break;
    case dvrk_topics_version::crtk_alpha:
        bridge.AddPublisherFromCommandRead<prmStateJoint, sensor_msgs::JointState>
            (arm_component_name, "GetStateJoint",
             ros_namespace + "/measured_js");
        bridge.AddPublisherFromCommandRead<prmStateJoint, sensor_msgs::JointState>
            (arm_component_name, "GetStateJointDesired",
             ros_namespace + "/setpoint_js");
        bridge.AddPublisherFromCommandRead<prmPositionCartesianGet, geometry_msgs::TransformStamped>
            (arm_component_name, "GetPositionCartesianLocal",
             ros_namespace + "/local/measured_cp");
        bridge.AddPublisherFromCommandRead<prmPositionCartesianGet, geometry_msgs::TransformStamped>
            (arm_component_name, "GetPositionCartesianLocalDesired",
             ros_namespace + "/local/setpoint_cp");
        bridge.AddPublisherFromCommandRead<prmPositionCartesianGet, geometry_msgs::TransformStamped>
            (arm_component_name, "GetPositionCartesian",
             ros_namespace + "/measured_cp");
        bridge.AddPublisherFromCommandRead<prmPositionCartesianGet, geometry_msgs::TransformStamped>
            (arm_component_name, "GetPositionCartesianDesired",
             ros_namespace + "/setpoint_cp");
        bridge.AddPublisherFromCommandRead<prmVelocityCartesianGet, geometry_msgs::TwistStamped>
            (arm_component_name, "GetVelocityCartesian",
             ros_namespace + "/measured_cv");
        bridge.AddPublisherFromCommandRead<prmForceCartesianGet, geometry_msgs::WrenchStamped>
            (arm_component_name, "GetWrenchBody",
             ros_namespace + "/body/measured_cf");
        bridge.AddPublisherFromCommandRead<vctDoubleMat, std_msgs::Float64MultiArray>
            (arm_component_name, "GetJacobianBody",
             ros_namespace + "/body/jacobian");
        bridge.AddPublisherFromCommandRead<vctDoubleMat, std_msgs::Float64MultiArray>
            (arm_component_name, "GetJacobianSpatial",
             ros_namespace + "/spatial/jacobian");
        break;
    default:
        bridge.AddPublisherFromCommandRead<prmStateJoint, sensor_msgs::JointState>
            (arm_component_name, "GetStateJoint",
             ros_namespace + "/state_joint_current");
        bridge.AddPublisherFromCommandRead<prmStateJoint, sensor_msgs::JointState>
            (arm_component_name, "GetStateJointDesired",
             ros_namespace + "/state_joint_desired");
        bridge.AddPublisherFromCommandRead<prmPositionCartesianGet, geometry_msgs::PoseStamped>
            (arm_component_name, "GetPositionCartesianLocal",
             ros_namespace + "/position_cartesian_local_current");
        bridge.AddPublisherFromCommandRead<prmPositionCartesianGet, geometry_msgs::PoseStamped>
            (arm_component_name, "GetPositionCartesianLocalDesired",
             ros_namespace + "/position_cartesian_local_desired");
        bridge.AddPublisherFromCommandRead<prmPositionCartesianGet, geometry_msgs::PoseStamped>
            (arm_component_name, "GetPositionCartesian",
             ros_namespace + "/position_cartesian_current");
        bridge.AddPublisherFromCommandRead<prmPositionCartesianGet, geometry_msgs::PoseStamped>
            (arm_component_name, "GetPositionCartesianDesired",
             ros_namespace + "/position_cartesian_desired");
        bridge.AddPublisherFromCommandRead<prmVelocityCartesianGet, geometry_msgs::TwistStamped>
            (arm_component_name, "GetVelocityCartesian",
             ros_namespace + "/twist_body_current");
        bridge.AddPublisherFromCommandRead<prmForceCartesianGet, geometry_msgs::WrenchStamped>
            (arm_component_name, "GetWrenchBody",
             ros_namespace + "/wrench_body_current");
        bridge.AddPublisherFromCommandRead<vctDoubleMat, std_msgs::Float64MultiArray>
            (arm_component_name, "GetJacobianBody",
             ros_namespace + "/jacobian_body");
        bridge.AddPublisherFromCommandRead<vctDoubleMat, std_msgs::Float64MultiArray>
            (arm_component_name, "GetJacobianSpatial",
             ros_namespace + "/jacobian_spatial");
        break;
    }

    // write
    bridge.AddSubscriberToCommandWrite<prmPositionCartesianSet, geometry_msgs::Pose>
        (arm_component_name, "SetBaseFrame",
         ros_namespace + "/set_base_frame");
    bridge.AddSubscriberToCommandWrite<std::string, std_msgs::String>
        (arm_component_name, "SetDesiredState",
         ros_namespace + "/set_desired_state");
<<<<<<< HEAD
    bridge.AddSubscriberToCommandWrite<std::string, std_msgs::String>
        (arm_component_name, "SetOperatingState",
         ros_namespace + "/set_operating_state");
=======
    bridge.AddSubscriberToCommandWrite<double, std_msgs::Float64>
        (arm_component_name, "SetJointVelocityRatio",
         ros_namespace + "/set_joint_velocity_ratio");
    bridge.AddSubscriberToCommandWrite<double, std_msgs::Float64>
        (arm_component_name, "SetJointAccelerationRatio",
         ros_namespace + "/set_joint_acceleration_ratio");
>>>>>>> f99084db

    switch (version) {
    case dvrk_topics_version::crtk_alpha:
        bridge.AddSubscriberToCommandWrite<prmPositionJointSet, sensor_msgs::JointState>
            (arm_component_name, "SetPositionJoint",
             ros_namespace + "/servo_jp");
        bridge.AddSubscriberToCommandWrite<prmPositionJointSet, sensor_msgs::JointState>
            (arm_component_name, "SetPositionGoalJoint",
             ros_namespace + "/move_jp");
        bridge.AddSubscriberToCommandWrite<prmPositionCartesianSet, geometry_msgs::TransformStamped>
            (arm_component_name, "SetPositionCartesian",
             ros_namespace + "/servo_cp");
        bridge.AddSubscriberToCommandWrite<prmPositionCartesianSet, geometry_msgs::TransformStamped>
            (arm_component_name, "SetPositionGoalCartesian",
             ros_namespace + "/move_cp");
        bridge.AddSubscriberToCommandWrite<prmForceTorqueJointSet, sensor_msgs::JointState>
            (arm_component_name, "SetEffortJoint",
             ros_namespace + "/servo_jf");
        bridge.AddSubscriberToCommandWrite<prmForceCartesianSet, geometry_msgs::WrenchStamped>
            (arm_component_name, "SetWrenchBody",
             ros_namespace + "/body/servo_cf");
        bridge.AddSubscriberToCommandWrite<prmForceCartesianSet, geometry_msgs::WrenchStamped>
            (arm_component_name, "SetWrenchSpatial",
             ros_namespace + "/spatial/servo_cf");
        break;
    default:
        bridge.AddSubscriberToCommandWrite<prmPositionJointSet, sensor_msgs::JointState>
            (arm_component_name, "SetPositionJoint",
             ros_namespace + "/set_position_joint");
        bridge.AddSubscriberToCommandWrite<prmPositionJointSet, sensor_msgs::JointState>
            (arm_component_name, "SetPositionGoalJoint",
             ros_namespace + "/set_position_goal_joint");
        bridge.AddSubscriberToCommandWrite<prmPositionCartesianSet, geometry_msgs::Pose>
            (arm_component_name, "SetPositionCartesian",
             ros_namespace + "/set_position_cartesian");
        bridge.AddSubscriberToCommandWrite<prmPositionCartesianSet, geometry_msgs::Pose>
            (arm_component_name, "SetPositionGoalCartesian",
             ros_namespace + "/set_position_goal_cartesian");
        bridge.AddSubscriberToCommandWrite<prmForceTorqueJointSet, sensor_msgs::JointState>
            (arm_component_name, "SetEffortJoint",
             ros_namespace + "/set_effort_joint");
        bridge.AddSubscriberToCommandWrite<prmForceCartesianSet, geometry_msgs::Wrench>
            (arm_component_name, "SetWrenchBody",
             ros_namespace + "/set_wrench_body");
        bridge.AddSubscriberToCommandWrite<prmForceCartesianSet, geometry_msgs::Wrench>
            (arm_component_name, "SetWrenchSpatial",
             ros_namespace + "/set_wrench_spatial");
        break;
    }

    bridge.AddSubscriberToCommandWrite<bool, std_msgs::Bool>
        (arm_component_name, "SetWrenchBodyOrientationAbsolute",
         ros_namespace + "/set_wrench_body_orientation_absolute");
    bridge.AddSubscriberToCommandWrite<bool, std_msgs::Bool>
        (arm_component_name, "SetGravityCompensation",
         ros_namespace + "/set_gravity_compensation");
    bridge.AddSubscriberToCommandWrite<prmCartesianImpedanceGains, cisst_msgs::prmCartesianImpedanceGains>
        (arm_component_name, "SetCartesianImpedanceGains",
         ros_namespace + "/set_cartesian_impedance_gains");


    // events
    bridge.AddPublisherFromEventWrite<mtsMessage, std_msgs::String>
        (arm_component_name, "Error",
         ros_namespace + "/error");
    bridge.AddPublisherFromEventWrite<mtsMessage, std_msgs::String>
        (arm_component_name, "Warning",
         ros_namespace + "/warning");
    bridge.AddPublisherFromEventWrite<mtsMessage, std_msgs::String>
        (arm_component_name, "Status",
         ros_namespace + "/status");

    bridge.AddPublisherFromEventWrite<std::string, std_msgs::String>
        (arm_component_name, "CurrentState",
         ros_namespace + "/current_state");
    bridge.AddPublisherFromEventWrite<std::string, std_msgs::String>
        (arm_component_name, "DesiredState",
         ros_namespace + "/desired_state");
    bridge.AddPublisherFromEventWrite<prmOperatingState, crtk_msgs::robot_state>
        (arm_component_name, "OperatingState",
         ros_namespace + "/operating_state");
    bridge.AddPublisherFromEventWrite<bool, std_msgs::Bool>
        (arm_component_name, "GoalReached",
         ros_namespace + "/goal_reached");
    bridge.AddPublisherFromEventWrite<double, std_msgs::Float64>
        (arm_component_name, "JointVelocityRatio",
         ros_namespace + "/joint_velocity_ratio");
    bridge.AddPublisherFromEventWrite<double, std_msgs::Float64>
        (arm_component_name, "JointAccelerationRatio",
         ros_namespace + "/joint_acceleration_ratio");

    // messages
    bridge.AddLogFromEventWrite(arm_component_name + "-log", "Error",
                                mtsROSEventWriteLog::ROS_LOG_ERROR);
    bridge.AddLogFromEventWrite(arm_component_name + "-log", "Warning",
                                mtsROSEventWriteLog::ROS_LOG_WARN);
    bridge.AddLogFromEventWrite(arm_component_name + "-log", "Status",
                                mtsROSEventWriteLog::ROS_LOG_INFO);
}

void dvrk::add_topics_mtm(mtsROSBridge & bridge,
                          const std::string & ros_namespace,
                          const std::string & mtm_component_name,
                          const dvrk_topics_version::version version)
{
    // arm API
    dvrk::add_topics_arm(bridge, ros_namespace,
                         mtm_component_name, version);

    // mtm specific API
    bridge.AddSubscriberToCommandWrite<vctMatRot3, geometry_msgs::Quaternion>
        (mtm_component_name, "LockOrientation",
         ros_namespace + "/lock_orientation");
    bridge.AddSubscriberToCommandVoid
        (mtm_component_name, "UnlockOrientation",
         ros_namespace + "/unlock_orientation");
    bridge.AddPublisherFromEventVoid
        (mtm_component_name, "GripperPinchEvent",
         ros_namespace + "/gripper_pinch_event");
    bridge.AddPublisherFromEventWrite<bool, std_msgs::Bool>
        (mtm_component_name, "GripperClosedEvent",
         ros_namespace + "/gripper_closed_event");

    switch (version) {
    case dvrk_topics_version::crtk_alpha:
        bridge.AddPublisherFromCommandRead<prmStateJoint, sensor_msgs::JointState>
            (mtm_component_name, "GetStateGripper",
             ros_namespace + "/gripper/measured_js");
        break;
    default:
        bridge.AddPublisherFromCommandRead<prmStateJoint, sensor_msgs::JointState>
            (mtm_component_name, "GetStateGripper",
             ros_namespace + "/state_gripper_current");
        break;
    }
}

void dvrk::add_topics_mtm_generic(mtsROSBridge & bridge,
                                  const std::string & ros_namespace,
                                  const std::string & arm_component_name,
                                  const dvrk_topics_version::version CMN_UNUSED(version))
{
    // read
    bridge.AddPublisherFromCommandRead<prmPositionCartesianGet, geometry_msgs::PoseStamped>
        (arm_component_name, "GetPositionCartesian",
         ros_namespace + "/position_cartesian_current");
    bridge.AddPublisherFromCommandRead<prmVelocityCartesianGet, geometry_msgs::TwistStamped>
        (arm_component_name, "GetVelocityCartesian",
         ros_namespace + "/twist_body_current");
    bridge.AddPublisherFromCommandRead<prmForceCartesianGet, geometry_msgs::WrenchStamped>
        (arm_component_name, "GetWrenchBody",
         ros_namespace + "/wrench_body_current");
    bridge.AddPublisherFromCommandRead<prmStateJoint, sensor_msgs::JointState>
        (arm_component_name, "GetStateGripper",
         ros_namespace + "/state_gripper_current");

    // write
    bridge.AddSubscriberToCommandWrite<std::string, std_msgs::String>
        (arm_component_name, "SetDesiredState",
         ros_namespace + "/set_robot_state");
    bridge.AddSubscriberToCommandWrite<prmForceCartesianSet, geometry_msgs::Wrench>
        (arm_component_name, "SetWrenchBody",
         ros_namespace + "/set_wrench_body");
    bridge.AddSubscriberToCommandWrite<prmForceTorqueJointSet, sensor_msgs::JointState>
        (arm_component_name, "SetEffortGripper",
         ros_namespace + "/set_effort_gripper");
    bridge.AddSubscriberToCommandWrite<bool, std_msgs::Bool>
        (arm_component_name, "SetGravityCompensation",
         ros_namespace + "/set_gravity_compensation");

    // events
    bridge.AddPublisherFromEventWrite<mtsMessage, std_msgs::String>
        (arm_component_name, "Error", ros_namespace + "/error");
    bridge.AddPublisherFromEventWrite<mtsMessage, std_msgs::String>
        (arm_component_name, "Warning", ros_namespace + "/warning");
    bridge.AddPublisherFromEventWrite<mtsMessage, std_msgs::String>
        (arm_component_name, "Status", ros_namespace + "/status");

    bridge.AddPublisherFromEventWrite<std::string, std_msgs::String>
        (arm_component_name, "CurrentState", ros_namespace + "/current_state");
    bridge.AddPublisherFromEventWrite<std::string, std_msgs::String>
        (arm_component_name, "DesiredState", ros_namespace + "/desired_state");

    // messages
    bridge.AddLogFromEventWrite(arm_component_name + "-log", "Error",
                                mtsROSEventWriteLog::ROS_LOG_ERROR);
    bridge.AddLogFromEventWrite(arm_component_name + "-log", "Warning",
                                mtsROSEventWriteLog::ROS_LOG_WARN);
    bridge.AddLogFromEventWrite(arm_component_name + "-log", "Status",
                                mtsROSEventWriteLog::ROS_LOG_INFO);
}

void dvrk::connect_bridge_mtm(const std::string & bridge_name,
                              const std::string & arm_name,
                              const std::string & mtm_component_name,
                              const std::string & mtm_interface_name)
{
    mtsManagerLocal * componentManager = mtsManagerLocal::GetInstance();
    componentManager->Connect(bridge_name, arm_name,
                              mtm_component_name, mtm_interface_name);
    componentManager->Connect(bridge_name, arm_name + "-log",
                              mtm_component_name, mtm_interface_name);
}

void dvrk::add_topics_psm(mtsROSBridge & bridge,
                          const std::string & ros_namespace,
                          const std::string & psm_component_name,
                          const dvrk_topics_version::version version)
{
    // arm API
    dvrk::add_topics_arm(bridge, ros_namespace,
                         psm_component_name, version);

    // psm specific API
    switch (version) {
    case dvrk_topics_version::crtk_alpha:
        bridge.AddSubscriberToCommandWrite<prmPositionJointSet, sensor_msgs::JointState>
            (psm_component_name, "SetPositionJaw",
             ros_namespace + "/jaw/servo_jp");
        bridge.AddSubscriberToCommandWrite<prmPositionJointSet, sensor_msgs::JointState>
            (psm_component_name, "SetPositionGoalJaw",
             ros_namespace + "/jaw/move_jp");
        bridge.AddSubscriberToCommandWrite<prmForceTorqueJointSet, sensor_msgs::JointState>
            (psm_component_name, "SetEffortJaw",
             ros_namespace + "/jaw/servo_jf");
        bridge.AddPublisherFromCommandRead<prmStateJoint, sensor_msgs::JointState>
            (psm_component_name, "GetStateJawDesired",
             ros_namespace + "/jaw/setpoint_js");
        bridge.AddPublisherFromCommandRead<prmStateJoint, sensor_msgs::JointState>
            (psm_component_name, "GetStateJaw",
             ros_namespace + "/jaw/measured_js");
        break;
    default:
        bridge.AddSubscriberToCommandWrite<prmPositionJointSet, sensor_msgs::JointState>
            (psm_component_name, "SetPositionJaw",
             ros_namespace + "/set_position_jaw");
        bridge.AddSubscriberToCommandWrite<prmPositionJointSet, sensor_msgs::JointState>
            (psm_component_name, "SetPositionGoalJaw",
             ros_namespace + "/set_position_goal_jaw");
        bridge.AddSubscriberToCommandWrite<prmForceTorqueJointSet, sensor_msgs::JointState>
            (psm_component_name, "SetEffortJaw",
             ros_namespace + "/set_effort_jaw");
        bridge.AddPublisherFromCommandRead<prmStateJoint, sensor_msgs::JointState>
            (psm_component_name, "GetStateJawDesired",
             ros_namespace + "/state_jaw_desired");
        bridge.AddPublisherFromCommandRead<prmStateJoint, sensor_msgs::JointState>
            (psm_component_name, "GetStateJaw",
             ros_namespace + "/state_jaw_current");
        break;
    }

    bridge.AddSubscriberToCommandWrite<bool, std_msgs::Bool>
        (psm_component_name, "SetAdapterPresent",
         ros_namespace + "/set_adapter_present");

    bridge.AddSubscriberToCommandWrite<bool, std_msgs::Bool>
        (psm_component_name, "SetToolPresent",
         ros_namespace + "/set_tool_present");

    // events
    bridge.AddPublisherFromEventWrite<prmEventButton, std_msgs::Bool>
        (psm_component_name, "ManipClutch",
         ros_namespace + "/manip_clutch");
}

void dvrk::connect_bridge_psm(const std::string & bridge_name,
                              const std::string & arm_name,
                              const std::string & psm_component_name,
                              const std::string & psm_interface_name)
{
    mtsManagerLocal * componentManager = mtsManagerLocal::GetInstance();
    componentManager->Connect(bridge_name, arm_name,
                              psm_component_name, psm_interface_name);
    componentManager->Connect(bridge_name, arm_name + "-log",
                              psm_component_name, psm_interface_name);
}

void dvrk::add_topics_psm_io(mtsROSBridge & bridge,
                             const std::string & ros_namespace,
                             const std::string & arm_name,
                             const dvrk_topics_version::version CMN_UNUSED(version))
{
    bridge.AddPublisherFromEventWrite<prmEventButton, sensor_msgs::Joy>
        (arm_name + "-ManipClutch", "Button", ros_namespace + "/io/manip_clutch");
    bridge.AddPublisherFromEventWrite<prmEventButton, sensor_msgs::Joy>
        (arm_name + "-SUJClutch", "Button", ros_namespace + "/io/suj_clutch");
    bridge.AddPublisherFromEventWrite<prmEventButton, sensor_msgs::Joy>
        (arm_name + "-Adapter", "Button", ros_namespace + "/io/adapter");
    bridge.AddPublisherFromEventWrite<prmEventButton, sensor_msgs::Joy>
        (arm_name + "-Tool", "Button", ros_namespace + "/io/tool");
}

void dvrk::connect_bridge_psm_io(const std::string & bridge_name,
                                 const std::string & arm_name,
                                 const std::string & io_component_name)
{
    std::string interfaceName;
    mtsManagerLocal * componentManager = mtsManagerLocal::GetInstance();
    interfaceName = arm_name + "-ManipClutch";
    componentManager->Connect(bridge_name, interfaceName,
                              io_component_name, interfaceName);
    interfaceName = arm_name + "-SUJClutch";
    componentManager->Connect(bridge_name, interfaceName,
                              io_component_name, interfaceName);
    interfaceName = arm_name + "-Adapter";
    componentManager->Connect(bridge_name, interfaceName,
                              io_component_name, interfaceName);
    interfaceName = arm_name + "-Tool";
    componentManager->Connect(bridge_name, interfaceName,
                              io_component_name, interfaceName);
}

void dvrk::add_topics_ecm(mtsROSBridge & bridge,
                          const std::string & ros_namespace,
                          const std::string & ecm_component_name,
                          const dvrk_topics_version::version version)
{
    // arm API
    dvrk::add_topics_arm(bridge, ros_namespace,
                         ecm_component_name, version);

    // ecm specific API

    // events
    switch (version) {
    case dvrk_topics_version::v1_3_0:
        bridge.AddPublisherFromEventWrite<prmEventButton, std_msgs::Bool>
            (ecm_component_name, "ManipClutch", ros_namespace + "/manip_clutch");
        break;
    default:
        bridge.AddPublisherFromEventWrite<prmEventButton, sensor_msgs::Joy>
            (ecm_component_name, "ManipClutch", ros_namespace + "/manip_clutch");
        break;
    }
}

void dvrk::connect_bridge_ecm(const std::string & bridge_name,
                              const std::string & arm_name,
                              const std::string & ecm_component_name,
                              const std::string & ecm_interface_name)
{
    mtsManagerLocal * componentManager = mtsManagerLocal::GetInstance();
    componentManager->Connect(bridge_name, arm_name,
                              ecm_component_name, ecm_interface_name);
    componentManager->Connect(bridge_name, arm_name + "-log",
                              ecm_component_name, ecm_interface_name);
}

void dvrk::add_topics_ecm_io(mtsROSBridge & bridge,
                             const std::string & ros_namespace,
                             const std::string & arm_name,
                             const dvrk_topics_version::version CMN_UNUSED(version))
{
    bridge.AddPublisherFromEventWrite<prmEventButton, sensor_msgs::Joy>
        (arm_name + "-ManipClutch", "Button", ros_namespace + "/io/manip_clutch");
    bridge.AddPublisherFromEventWrite<prmEventButton, sensor_msgs::Joy>
        (arm_name + "-SUJClutch", "Button", ros_namespace + "/io/suj_clutch");
}

void dvrk::connect_bridge_ecm_io(const std::string & bridge_name,
                                 const std::string & arm_name,
                                 const std::string & io_component_name)
{
    std::string interfaceName;
    mtsManagerLocal * componentManager = mtsManagerLocal::GetInstance();
    interfaceName = arm_name + "-ManipClutch";
    componentManager->Connect(bridge_name, interfaceName,
                              io_component_name, interfaceName);
    interfaceName = arm_name + "-SUJClutch";
    componentManager->Connect(bridge_name, interfaceName,
                              io_component_name, interfaceName);
}

void dvrk::add_topics_teleop(mtsROSBridge & bridge,
                             const std::string & ros_namespace,
                             const std::string & teleop_component_name,
                             const dvrk_topics_version::version version)
{
    // messages
    bridge.AddLogFromEventWrite(teleop_component_name + "-log", "Error",
                                mtsROSEventWriteLog::ROS_LOG_ERROR);
    bridge.AddLogFromEventWrite(teleop_component_name + "-log", "Warning",
                                mtsROSEventWriteLog::ROS_LOG_WARN);
    bridge.AddLogFromEventWrite(teleop_component_name + "-log", "Status",
                                mtsROSEventWriteLog::ROS_LOG_INFO);

    // events
    bridge.AddPublisherFromEventWrite<std::string, std_msgs::String>
        (teleop_component_name, "DesiredState", ros_namespace + "/desired_state");
    bridge.AddPublisherFromEventWrite<std::string, std_msgs::String>
        (teleop_component_name, "CurrentState", ros_namespace + "/current_state");
    switch (version) {
    case dvrk_topics_version::v1_3_0:
        bridge.AddPublisherFromEventWrite<bool, std_msgs::Bool>
            (teleop_component_name, "RotationLocked", ros_namespace + "/rotation_locked");
        bridge.AddPublisherFromEventWrite<bool, std_msgs::Bool>
            (teleop_component_name, "TranslationLocked", ros_namespace + "/translation_locked");
        break;
    default:
        bridge.AddPublisherFromEventWrite<bool, sensor_msgs::Joy>
            (teleop_component_name, "RotationLocked",
             ros_namespace + "/rotation_locked");
        bridge.AddPublisherFromEventWrite<bool, sensor_msgs::Joy>
            (teleop_component_name, "TranslationLocked",
             ros_namespace + "/translation_locked");
        break;
    }
    bridge.AddPublisherFromEventWrite<double, std_msgs::Float32>
        (teleop_component_name, "Scale", ros_namespace + "/scale");
    bridge.AddPublisherFromEventWrite<bool, std_msgs::Bool>
        (teleop_component_name, "Following", ros_namespace + "/following");

    // commands
    bridge.AddSubscriberToCommandWrite<std::string, std_msgs::String>
        (teleop_component_name, "SetDesiredState",
         ros_namespace + "/set_desired_state");
    bridge.AddSubscriberToCommandWrite<bool, std_msgs::Bool>
        (teleop_component_name, "LockTranslation",
         ros_namespace + "/lock_translation");
    bridge.AddSubscriberToCommandWrite<bool, std_msgs::Bool>
        (teleop_component_name, "LockRotation",
         ros_namespace + "/lock_rotation");
    bridge.AddSubscriberToCommandWrite<double, std_msgs::Float32>
        (teleop_component_name, "SetScale",
         ros_namespace + "/set_scale");
    bridge.AddSubscriberToCommandWrite<vctMatRot3, geometry_msgs::Quaternion>
        (teleop_component_name, "SetRegistrationRotation",
         ros_namespace + "/set_registration_rotation");
}

void dvrk::connect_bridge_teleop(const std::string & bridge_name,
                                 const std::string & teleop_component_name)
{
    mtsManagerLocal * componentManager = mtsManagerLocal::GetInstance();
    componentManager->Connect(bridge_name, teleop_component_name,
                              teleop_component_name, "Setting");
    componentManager->Connect(bridge_name, teleop_component_name + "-log",
                              teleop_component_name, "Setting");
}

void dvrk::add_topics_suj(mtsROSBridge & bridge,
                          const std::string & ros_namespace,
                          const std::string & arm_name,
                          const dvrk_topics_version::version version)
{
    // events
    switch (version) {
    case dvrk_topics_version::v1_3_0:
        bridge.AddPublisherFromEventWrite<prmPositionCartesianGet, geometry_msgs::Pose>
            (arm_name + "-suj", "GetPositionCartesian",
             ros_namespace + "/position_cartesian_current");
        bridge.AddPublisherFromEventWrite<prmPositionCartesianGet, geometry_msgs::Pose>
            (arm_name + "-suj", "GetPositionCartesianLocal",
             ros_namespace + "/position_cartesian_local_current");
        break;
    case dvrk_topics_version::crtk_alpha:
        bridge.AddPublisherFromCommandRead<prmStateJoint, sensor_msgs::JointState>
            (arm_name + "-suj", "GetStateJoint",
             ros_namespace + "/measured_js");
        bridge.AddSubscriberToCommandWrite<prmPositionJointSet, sensor_msgs::JointState>
            (arm_name + "-suj", "SetPositionJoint",
             ros_namespace + "/servo_jp");
        bridge.AddPublisherFromCommandRead<prmPositionCartesianGet, geometry_msgs::TransformStamped>
            (arm_name + "-suj", "GetPositionCartesianLocal",
             ros_namespace + "/local/measured_cp");
        bridge.AddPublisherFromCommandRead<prmPositionCartesianGet, geometry_msgs::TransformStamped>
            (arm_name + "-suj", "GetPositionCartesian",
             ros_namespace + "/measured_cp");
        break;
    default:
        bridge.AddPublisherFromCommandRead<prmStateJoint, sensor_msgs::JointState>
            (arm_name + "-suj", "GetStateJoint",
             ros_namespace + "/state_joint_current");
        bridge.AddSubscriberToCommandWrite<prmPositionJointSet, sensor_msgs::JointState>
            (arm_name + "-suj", "SetPositionJoint",
             ros_namespace + "/set_position_joint");
        bridge.AddPublisherFromEventWrite<prmPositionCartesianGet, geometry_msgs::PoseStamped>
            (arm_name + "-suj", "GetPositionCartesian",
             ros_namespace + "/position_cartesian_current");
        bridge.AddPublisherFromEventWrite<prmPositionCartesianGet, geometry_msgs::PoseStamped>
            (arm_name + "-suj", "GetPositionCartesianLocal",
             ros_namespace + "/position_cartesian_local_current");
        break;
    }

    // messages
    bridge.AddLogFromEventWrite(arm_name + "-suj-log", "Error",
                                mtsROSEventWriteLog::ROS_LOG_ERROR);
    bridge.AddLogFromEventWrite(arm_name + "-suj-log", "Warning",
                                mtsROSEventWriteLog::ROS_LOG_WARN);
    bridge.AddLogFromEventWrite(arm_name + "-suj-log", "Status",
                                mtsROSEventWriteLog::ROS_LOG_INFO);
}

void dvrk::connect_bridge_suj(const std::string & bridge_name,
                              const std::string & suj_component_name,
                              const std::string & arm_name)
{
    mtsManagerLocal * componentManager = mtsManagerLocal::GetInstance();
    componentManager->Connect(bridge_name, arm_name + "-suj",
                              suj_component_name, arm_name);
    componentManager->Connect(bridge_name, arm_name + "-suj-log",
                              suj_component_name, arm_name);
}

void dvrk::add_topics_io(mtsROSBridge & bridge,
                         const std::string & ros_namespace,
                         const dvrk_topics_version::version CMN_UNUSED(version))
{
    bridge.AddPublisherFromCommandRead<mtsIntervalStatistics, cisst_msgs::mtsIntervalStatistics>
        ("io", "GetPeriodStatistics",
         ros_namespace + "/period_statistics");
    bridge.AddPublisherFromCommandRead<mtsIntervalStatistics, cisst_msgs::mtsIntervalStatistics>
        ("io", "GetPeriodStatisticsRead",
         ros_namespace + "/period_statistics_read");
    bridge.AddPublisherFromCommandRead<mtsIntervalStatistics, cisst_msgs::mtsIntervalStatistics>
        ("io", "GetPeriodStatisticsWrite",
         ros_namespace + "/period_statistics_write");
}

void dvrk::connect_bridge_io(const std::string & bridge_name,
                             const std::string & io_component_name)
{
    mtsManagerLocal * componentManager = mtsManagerLocal::GetInstance();
    componentManager->Connect(bridge_name, "io",
                              io_component_name, "Configuration");
}

void dvrk::add_topics_io(mtsROSBridge & bridge,
                         const std::string & ros_namespace,
                         const std::string & arm_name,
                         const dvrk_topics_version::version CMN_UNUSED(version))
{
    bridge.AddPublisherFromCommandRead<vctDoubleVec, sensor_msgs::JointState>
        (arm_name + "-io", "GetAnalogInputPosSI",
         ros_namespace + "/analog_input_pos_si");
    bridge.AddPublisherFromCommandRead<vctDoubleVec, sensor_msgs::JointState>
        (arm_name + "-io", "GetPosition",
         ros_namespace + "/joint_position");
    bridge.AddPublisherFromCommandRead<prmPositionJointGet, sensor_msgs::JointState>
        (arm_name + "-io", "GetPositionActuator",
         ros_namespace + "/actuator_position");
}

void dvrk::connect_bridge_io(const std::string & bridge_name,
                             const std::string & io_component_name,
                             const std::string & arm_name)
{
    mtsManagerLocal * componentManager = mtsManagerLocal::GetInstance();
    componentManager->Connect(bridge_name, arm_name + "-io",
                              io_component_name, arm_name);
}

void dvrk::add_tf_arm(mtsROSBridge & tf_bridge,
                      const std::string & arm_name)
{
    tf_bridge.Addtf2BroadcasterFromCommandRead(arm_name, "GetPositionCartesian");
}

void dvrk::connect_tf_arm(const std::string & tf_bridge_name,
                          const std::string & arm_name,
                          const std::string & arm_component_name,
                          const std::string & arm_interface_name)
{
    mtsManagerLocal * componentManager = mtsManagerLocal::GetInstance();
    componentManager->Connect(tf_bridge_name, arm_name,
                              arm_component_name, arm_interface_name);
}

void dvrk::add_tf_suj(mtsROSBridge & tf_bridge,
                      const std::string & arm_name)
{
    tf_bridge.Addtf2BroadcasterFromCommandRead(arm_name + "-suj", "GetPositionCartesian");
}

void dvrk::connect_tf_suj(const std::string & tf_bridge_name,
                          const std::string & suj_component_name,
                          const std::string & arm_name)
{
    mtsManagerLocal * componentManager = mtsManagerLocal::GetInstance();
    componentManager->Connect(tf_bridge_name, arm_name + "-suj",
                              suj_component_name, arm_name);
}<|MERGE_RESOLUTION|>--- conflicted
+++ resolved
@@ -217,18 +217,15 @@
     bridge.AddSubscriberToCommandWrite<std::string, std_msgs::String>
         (arm_component_name, "SetDesiredState",
          ros_namespace + "/set_desired_state");
-<<<<<<< HEAD
     bridge.AddSubscriberToCommandWrite<std::string, std_msgs::String>
         (arm_component_name, "SetOperatingState",
          ros_namespace + "/set_operating_state");
-=======
     bridge.AddSubscriberToCommandWrite<double, std_msgs::Float64>
         (arm_component_name, "SetJointVelocityRatio",
          ros_namespace + "/set_joint_velocity_ratio");
     bridge.AddSubscriberToCommandWrite<double, std_msgs::Float64>
         (arm_component_name, "SetJointAccelerationRatio",
          ros_namespace + "/set_joint_acceleration_ratio");
->>>>>>> f99084db
 
     switch (version) {
     case dvrk_topics_version::crtk_alpha:
