<!-- -*- mode: XML -*- -->

<<<<<<< HEAD
<launch>
  <!-- This launchfile should bring up a node that broadcasts a ros image
       transport on /decklink/image_raw from the input channel of a BlackMagic
       DeckLink SDI capture card-->

  <!-- DeckLink config, run $ gst-inspect decklinksrc to see all the options for your card -->
  <arg name="camera_name" default="camera"/>
  <arg name="connection" default="sdi"/>
  <arg name="device" default="0"/>
  <arg name="crop_top" default="0"/>
  <arg name="crop_left" default="0"/>
  <arg name="crop_bottom" default="0"/>
  <arg name="crop_right" default="0"/>

  <node ns="decklink" name="$(arg camera_name)" pkg="gscam" type="gscam" output="screen">
    <param name="camera_name" value="$(arg camera_name)"/>
    <param name="camera_info_url" value="package://gscam/examples/uncalibrated_parameters.ini"/>
    <param name="gscam_config" value="decklinkvideosrc connection=$(arg connection) device-number=$(arg device) ! videocrop top=$(arg crop_top) left=$(arg crop_left) right=$(arg crop_right) bottom=$(arg crop_bottom) ! videoconvert"/>
    <param name="frame_id" value="/decklink_frame"/>
    <!-- This needs to be set to false to avoid dropping tons of frames -->
    <param name="sync_sink" value="false"/>
    <remap from="decklink/image_raw" to="image_raw"/>
  </node>

  <node ns="$(arg camera_name)" name="decklink_transform" pkg="tf" type="static_transform_publisher" args="1 2 3 0 -3.141 0 /world /decklink_frame 10"/>
=======
<launch deprecated="This launch file has been moved to the dvrk_video package">
>>>>>>> 117a32dd
</launch><|MERGE_RESOLUTION|>--- conflicted
+++ resolved
@@ -1,32 +1,4 @@
 <!-- -*- mode: XML -*- -->
 
-<<<<<<< HEAD
-<launch>
-  <!-- This launchfile should bring up a node that broadcasts a ros image
-       transport on /decklink/image_raw from the input channel of a BlackMagic
-       DeckLink SDI capture card-->
-
-  <!-- DeckLink config, run $ gst-inspect decklinksrc to see all the options for your card -->
-  <arg name="camera_name" default="camera"/>
-  <arg name="connection" default="sdi"/>
-  <arg name="device" default="0"/>
-  <arg name="crop_top" default="0"/>
-  <arg name="crop_left" default="0"/>
-  <arg name="crop_bottom" default="0"/>
-  <arg name="crop_right" default="0"/>
-
-  <node ns="decklink" name="$(arg camera_name)" pkg="gscam" type="gscam" output="screen">
-    <param name="camera_name" value="$(arg camera_name)"/>
-    <param name="camera_info_url" value="package://gscam/examples/uncalibrated_parameters.ini"/>
-    <param name="gscam_config" value="decklinkvideosrc connection=$(arg connection) device-number=$(arg device) ! videocrop top=$(arg crop_top) left=$(arg crop_left) right=$(arg crop_right) bottom=$(arg crop_bottom) ! videoconvert"/>
-    <param name="frame_id" value="/decklink_frame"/>
-    <!-- This needs to be set to false to avoid dropping tons of frames -->
-    <param name="sync_sink" value="false"/>
-    <remap from="decklink/image_raw" to="image_raw"/>
-  </node>
-
-  <node ns="$(arg camera_name)" name="decklink_transform" pkg="tf" type="static_transform_publisher" args="1 2 3 0 -3.141 0 /world /decklink_frame 10"/>
-=======
 <launch deprecated="This launch file has been moved to the dvrk_video package">
->>>>>>> 117a32dd
 </launch>