/* -*- Mode: C++; tab-width: 4; indent-tabs-mode: nil; c-basic-offset: 4 -*-    */
/* ex: set filetype=cpp softtabstop=4 shiftwidth=4 tabstop=4 cindent expandtab: */

/*
  Author(s):  Adnan Munawar (WPI), Modified from original file from Zihan Chen
  Created on: 2014-03-07

  (C) Copyright 2014-2015 Johns Hopkins University (JHU), All Rights Reserved.

--- begin cisst license - do not edit ---

This software is provided "as is" under an open source license, with
no warranty.  The complete license can be found in license.txt and
http://www.cisst.org/cisst/license.txt.

--- end cisst license ---
*/

#include <iostream>

#include <cisstCommon/cmnCommandLineOptions.h>
#include <cisstMultiTask/mtsQtApplication.h>

#include <sawControllers/mtsPID.h>
#include <sawControllers/mtsPIDQtWidget.h>
#include <sawRobotIO1394/mtsRobotIO1394.h>
#include <sawRobotIO1394/mtsRobotIO1394QtWidgetFactory.h>
#include <sawIntuitiveResearchKit/mtsIntuitiveResearchKitPSM.h>
#include <sawIntuitiveResearchKit/mtsIntuitiveResearchKitArmQtWidget.h>

#include <cisst_ros_bridge/mtsROSBridge.h>
#include <dvrk_utilities/dvrk_add_topics_functions.h>

int main(int argc, char** argv)
{
    // desired frequencies
    const double ioPeriod = 0.5 * cmn_ms;
    const double armPeriod = 2.0 * cmn_ms;
    const double rosPeriod = 10.0 * cmn_ms;

    // log configuration
    cmnLogger::SetMask(CMN_LOG_ALLOW_ALL);
    cmnLogger::SetMaskDefaultLog(CMN_LOG_ALLOW_ALL);
    cmnLogger::SetMaskFunction(CMN_LOG_ALLOW_ALL);
    cmnLogger::AddChannel(std::cerr, CMN_LOG_ALLOW_ERRORS_AND_WARNINGS);

    // ---- WARNING: hack to remove ros args ----
    ros::V_string argout;
    ros::removeROSArgs(argc, argv, argout);
    argc = argout.size();
    // ------------------------------------------

    // parse options
    int firewirePort = 0;
    std::string config_io;
    std::string config_pid;
    std::string config_kinematics;
    std::string config_name;
    cmnCommandLineOptions options;
    options.AddOptionOneValue("i", "io-master", "config file for master robot IO",
                              cmnCommandLineOptions::REQUIRED_OPTION, &config_io);
    options.AddOptionOneValue("p", "pid-master", "config file for master PID controller",
                              cmnCommandLineOptions::REQUIRED_OPTION, &config_pid);
    options.AddOptionOneValue("k", "kinematic-master", "config file for master robot kinematic",
                              cmnCommandLineOptions::REQUIRED_OPTION, &config_kinematics);
    options.AddOptionOneValue("n", "name-master", "config file for master robot name",
                              cmnCommandLineOptions::REQUIRED_OPTION, &config_name);
    options.AddOptionOneValue("f", "firewire", "firewire port number(s)",
                              cmnCommandLineOptions::OPTIONAL_OPTION, &firewirePort);
    options.AddOptionNoValue("I", "io-ros", "add ROS bridge for IO level");

    std::string errorMessage;
    if (!options.Parse(argc, argv, errorMessage)) {
        std::cerr << "Error: " << errorMessage << std::endl;
        options.PrintUsage(std::cerr);
        return -1;
    }

    // now components
    mtsManagerLocal * componentManager = mtsManagerLocal::GetInstance();

    // create a Qt application and tab to hold all widgets
    mtsQtApplication * qtAppTask = new mtsQtApplication("QtApplication", argc, argv);
    qtAppTask->Configure();
    componentManager->AddComponent(qtAppTask);

    // IO
    mtsRobotIO1394 * io = new mtsRobotIO1394("io", ioPeriod, firewirePort);
    io->Configure(config_io);
    componentManager->AddComponent(io);

    // connect ioGUIMaster to io
    mtsRobotIO1394QtWidgetFactory * robotWidgetFactory = new mtsRobotIO1394QtWidgetFactory("robotWidgetFactory");
    componentManager->AddComponent(robotWidgetFactory);
    componentManager->Connect("robotWidgetFactory", "RobotConfiguration", "io", "Configuration");
    robotWidgetFactory->Configure();

    // mtsPID
    mtsPID* pid = new mtsPID("pid", ioPeriod); // periodicity will be ignore because ExecIn/Out are connected
    pid->Configure(config_pid);
    componentManager->AddComponent(pid);
    componentManager->Connect(pid->GetName(), "RobotJointTorqueInterface", "io", config_name);
    componentManager->Connect(pid->GetName(), "ExecIn", "io", "ExecOut");

    // PID GUI
    mtsPIDQtWidget * pidMasterGUI = new mtsPIDQtWidget("pid master", 7);
    pidMasterGUI->Configure();
    componentManager->AddComponent(pidMasterGUI);
    componentManager->Connect(pidMasterGUI->GetName(), "Controller", pid->GetName(), "Controller");

    // psm
    mtsIntuitiveResearchKitPSM * psm = new mtsIntuitiveResearchKitPSM(config_name, armPeriod);
    psm->Configure(config_kinematics);
    componentManager->AddComponent(psm);
    componentManager->Connect(psm->GetName(), "PID", pid->GetName(), "Controller");
    componentManager->Connect(psm->GetName(), "RobotIO", "io", config_name);
    componentManager->Connect(psm->GetName(), "Adapter", "io", psm->GetName() + "-Adapter");
    componentManager->Connect(psm->GetName(), "Tool", "io", psm->GetName() + "-Tool");
    componentManager->Connect(psm->GetName(), "ManipClutch", "io", psm->GetName() + "-ManipClutch");

    // psm GUI
    mtsIntuitiveResearchKitArmQtWidget * psmGUI = new mtsIntuitiveResearchKitArmQtWidget(config_name + "GUI");
    componentManager->AddComponent(psmGUI);
    componentManager->Connect(psmGUI->GetName(), "Manipulator", psm->GetName(), "Robot");

    ROS_INFO("\n Name is :%s \n :%s \n :%s \n :%s \n ",config_name.c_str(),config_pid.c_str(),config_io.c_str()
             ,config_kinematics.c_str());

    // ros wrapper
    mtsROSBridge robotBridge("RobotBridge", rosPeriod, true);

    // populate interfaces
    dvrk::add_topics_psm(robotBridge, "/dvrk/" + config_name, psm->GetName());
    if (options.IsSet("io-ros")) {
        dvrk::add_topics_io(robotBridge, "/dvrk/" + config_name + "/io", psm->GetName());
    }
    // add component and connect
    componentManager->AddComponent(&robotBridge);
<<<<<<< HEAD

    // connect interfaces on cisst/SAW side
    dvrk::connect_bridge_psm(robotBridge, psm->GetName());
=======
    dvrk::connect_bridge_psm(robotBridge, psm->GetName());
    if (options.IsSet("io-ros")) {
        dvrk::connect_bridge_io(robotBridge, io->GetName(), psm->GetName());
    }
>>>>>>> 53dcb6e4

    // organize all widgets in a tab widget
    QTabWidget * tabWidget = new QTabWidget;
    // io gui
    mtsRobotIO1394QtWidgetFactory::WidgetListType::const_iterator iterator;
    for (iterator = robotWidgetFactory->Widgets().begin();
         iterator != robotWidgetFactory->Widgets().end();
         ++iterator) {
            tabWidget->addTab(*iterator, (*iterator)->GetName().c_str());
        }
    // pid gui
    tabWidget->addTab(pidMasterGUI, (config_name + " PID").c_str());
    // psm gui
    tabWidget->addTab(psmGUI, psm->GetName().c_str());
    // button gui
    tabWidget->addTab(robotWidgetFactory->ButtonsWidget(), "Buttons");
    // show widget
    tabWidget->show();


    //-------------- create the components ------------------
    io->CreateAndWait(2.0 * cmn_s); // this will also create the pids as they are in same thread
    io->StartAndWait(2.0 * cmn_s);
    pid->StartAndWait(2.0 * cmn_s);

    // start all other components
    componentManager->CreateAllAndWait(2.0 * cmn_s);
    componentManager->StartAllAndWait(2.0 * cmn_s);

    // QtApp is now running

    componentManager->KillAllAndWait(2.0 * cmn_s);
    componentManager->Cleanup();

    // delete dvgc robot
    delete pid;
    delete pidMasterGUI;
    delete psm;
    delete psmGUI;

    // stop all logs
    cmnLogger::Kill();
}<|MERGE_RESOLUTION|>--- conflicted
+++ resolved
@@ -136,16 +136,10 @@
     }
     // add component and connect
     componentManager->AddComponent(&robotBridge);
-<<<<<<< HEAD
-
-    // connect interfaces on cisst/SAW side
-    dvrk::connect_bridge_psm(robotBridge, psm->GetName());
-=======
     dvrk::connect_bridge_psm(robotBridge, psm->GetName());
     if (options.IsSet("io-ros")) {
         dvrk::connect_bridge_io(robotBridge, io->GetName(), psm->GetName());
     }
->>>>>>> 53dcb6e4
 
     // organize all widgets in a tab widget
     QTabWidget * tabWidget = new QTabWidget;
