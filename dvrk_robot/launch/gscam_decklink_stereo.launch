<!-- -*- mode: XML -*- -->

<<<<<<< HEAD
<launch>

  <!-- Set this to your camera's name -->
  <arg name="left_camera_name" default="left"/>
  <arg name="left_cam_device" default="1"/>
  <arg name="right_camera_name" default="right"/>
  <arg name="right_cam_device" default="0"/>

  <!-- camera driver node -->
  <include file="$(find dvrk_robot)/launch/gscam_decklink.launch" ns="$(arg rig_name)">
    <arg name="camera_name" value="$(arg left_camera_name)"/>
    <arg name="device" value="$(arg left_cam_device)"/>
  </include>

  <!-- camera driver node -->
  <include file="$(find dvrk_robot)/launch/gscam_decklink.launch" ns="$(arg rig_name)">
    <arg name="camera_name" value="$(arg right_camera_name)"/>
    <arg name="device" value="$(arg right_cam_device)"/>
  </include>
=======
<launch deprecated="This launch file has been moved to the dvrk_video package">
>>>>>>> 117a32dd
</launch><|MERGE_RESOLUTION|>--- conflicted
+++ resolved
@@ -1,26 +1,4 @@
 <!-- -*- mode: XML -*- -->
 
-<<<<<<< HEAD
-<launch>
-
-  <!-- Set this to your camera's name -->
-  <arg name="left_camera_name" default="left"/>
-  <arg name="left_cam_device" default="1"/>
-  <arg name="right_camera_name" default="right"/>
-  <arg name="right_cam_device" default="0"/>
-
-  <!-- camera driver node -->
-  <include file="$(find dvrk_robot)/launch/gscam_decklink.launch" ns="$(arg rig_name)">
-    <arg name="camera_name" value="$(arg left_camera_name)"/>
-    <arg name="device" value="$(arg left_cam_device)"/>
-  </include>
-
-  <!-- camera driver node -->
-  <include file="$(find dvrk_robot)/launch/gscam_decklink.launch" ns="$(arg rig_name)">
-    <arg name="camera_name" value="$(arg right_camera_name)"/>
-    <arg name="device" value="$(arg right_cam_device)"/>
-  </include>
-=======
 <launch deprecated="This launch file has been moved to the dvrk_video package">
->>>>>>> 117a32dd
 </launch>