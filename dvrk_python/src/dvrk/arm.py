#  Author(s):  Anton Deguet
#  Created on: 2016-05

<<<<<<< HEAD
# (C) Copyright 2016-2019 Johns Hopkins University (JHU), All Rights Reserved.
=======
# (C) Copyright 2016-2020 Johns Hopkins University (JHU), All Rights Reserved.
>>>>>>> 2ca86fcb

# --- begin cisst license - do not edit ---

# This software is provided "as is" under an open source license, with
# no warranty.  The complete license can be found in license.txt and
# http://www.cisst.org/cisst/license.txt.

# --- end cisst license ---

"""This class presents a arm api for the da Vinci Research Kit.
Remember that for this program to work, you will need to import the
arm class, this can be done by `from dvrk.arm import arm` as well as
initialize the arm. For example, if we want to create a arm called
`r`, for arm `PSM1`, we will simply type `r = arm('PSM1')`.

For arm specific features, import the class psm or mtm (e.g. `from
dvrk.psm import psm`) and initialize your instance using `psm1 =
psm('PSM1')`.
"""

# sphinx-apidoc -F -A "Yijun Hu" -o doc src
import threading
import math

import crtk
import rospy
import numpy
import PyKDL

# we should probably not import the symbols and put them in current namespace
from tf import transformations
from tf_conversions import posemath
from std_msgs.msg import String, Bool, Float32, Empty, Float64MultiArray
from geometry_msgs.msg import Pose, PoseStamped, Vector3, Quaternion, Wrench, WrenchStamped, TwistStamped
from sensor_msgs.msg import JointState, Joy

class arm(object):
    """Simple arm API wrapping around ROS messages
    """

    # initialize the arm
<<<<<<< HEAD
    def __init__(self, arm_name, ros_namespace = 'dvrk/'):
=======
    def __init__(self, arm_name, ros_namespace = ''):
>>>>>>> 2ca86fcb
        # base class constructor in separate method so it can be called in derived classes
        self.__init_arm(arm_name, ros_namespace)


<<<<<<< HEAD
    def __init_arm(self, arm_name, ros_namespace = 'dvrk/'):
        """Constructor.  This initializes a few data members. It requires an
        arm name, this will be used to find the ROS topics for the arm
        being controlled.  For example if the arm name is `PSM1`, the
        ROS topics will be from the namespace `dvrk/PSM1`.

        """

=======
    def __init_arm(self, arm_name, ros_namespace = ''):
        """Constructor.  This initializes a few data members.It
        requires a arm name, this will be used to find the ROS
        topics for the arm being controlled.  For example if the
        user wants `PSM1`, the ROS topics will be from the namespace
        `PSM1`"""
>>>>>>> 2ca86fcb
        # data members, event based
        self.__arm_name = arm_name
        self.__ros_namespace = ros_namespace

        # crtk features
        self.__crtk_utils = crtk.utils(self, ros_namespace + arm_name)

        # add crtk features that we need and are supported by the dVRK
        self.__crtk_utils.add_operating_state()
        self.__crtk_utils.add_setpoint_js()
        self.__crtk_utils.add_setpoint_cp()
        self.__crtk_utils.add_measured_js()
        self.__crtk_utils.add_measured_cp()
        self.__crtk_utils.add_measured_cv()
        self.__crtk_utils.add_measured_cf()
        self.__crtk_utils.add_servo_jp()
        self.__crtk_utils.add_servo_cp()
        self.__crtk_utils.add_servo_jf()
        self.__crtk_utils.add_servo_cf()
        self.__crtk_utils.add_move_jp()
        self.__crtk_utils.add_move_cp()

        # non crtk topics
        self.__arm_current_state = ''
        self.__arm_current_state_event = threading.Event()
        self.__arm_desired_state = ''
        self.__goal_reached = False
        self.__goal_reached_event = threading.Event()

        # continuous publish from dvrk_bridge
        self.__jacobian_spatial = numpy.ndarray(0, dtype = numpy.float)
        self.__jacobian_body = numpy.ndarray(0, dtype = numpy.float)

        self.__sub_list = []
        self.__pub_list = []

        # publishers
        frame = PyKDL.Frame()
        self.__full_ros_namespace = self.__ros_namespace + self.__arm_name
        self.__set_arm_desired_state_pub = rospy.Publisher(self.__full_ros_namespace
                                                           + '/set_desired_state',
                                                           String, latch = True, queue_size = 1)
        self.__set_wrench_body_orientation_absolute_pub = rospy.Publisher(self.__full_ros_namespace
                                                                          + '/set_wrench_body_orientation_absolute',
                                                                          Bool, latch = True, queue_size = 1)
        self.__set_gravity_compensation_pub = rospy.Publisher(self.__full_ros_namespace
                                                              + '/set_gravity_compensation',
                                                              Bool, latch = True, queue_size = 1)
        self.__pub_list = [self.__set_arm_desired_state_pub,
                           self.__set_wrench_body_orientation_absolute_pub,
                           self.__set_gravity_compensation_pub]
        # subscribers
        self.__sub_list = [rospy.Subscriber(self.__full_ros_namespace + '/current_state',
                                            String, self.__arm_current_state_cb),
                           rospy.Subscriber(self.__full_ros_namespace + '/desired_state',
                                          String, self.__arm_desired_state_cb),
                           rospy.Subscriber(self.__full_ros_namespace + '/goal_reached',
                                          Bool, self.__goal_reached_cb),
                           rospy.Subscriber(self.__full_ros_namespace + '/jacobian_spatial',
                                          Float64MultiArray, self.__jacobian_spatial_cb),
                           rospy.Subscriber(self.__full_ros_namespace + '/jacobian_body',
                                          Float64MultiArray, self.__jacobian_body_cb)]

        # create node
        if not rospy.get_node_uri():
            rospy.init_node('arm_api', anonymous = True, log_level = rospy.WARN)
        else:
            rospy.logdebug(rospy.get_caller_id() + ' -> ROS already initialized')


    def __arm_current_state_cb(self, data):
        """Callback for arm current state.

        :param data: the current arm state"""
        self.__arm_current_state = data.data
        self.__arm_current_state_event.set()


    def __arm_desired_state_cb(self, data):
        """Callback for arm desired state.

        :param data: the desired arm state"""
        self.__arm_desired_state = data.data


    def __goal_reached_cb(self, data):
        """Callback for the goal reached.

        :param data: the goal reached"""
        self.__goal_reached = data.data
        self.__goal_reached_event.set()


    def __jacobian_spatial_cb(self, data):
        """Callback for the Jacobian in spatial frame.

        :param data: Jacobian."""
        jacobian = numpy.asarray(data.data)
        jacobian.shape = data.layout.dim[0].size, data.layout.dim[1].size
        self.__jacobian_spatial = jacobian

    def __jacobian_body_cb(self, data):
        """Callback for the Jacobian in spatial frame.

        :param data: Jacobian."""
        jacobian = numpy.asarray(data.data)
        jacobian.shape = data.layout.dim[0].size, data.layout.dim[1].size
        self.__jacobian_body = jacobian

    def __set_desired_state(self, state, timeout = 5):
        """Set state with block.

        :param state: the desired arm state
        :param timeout: the amount of time you want to wait for arm to change state
        :return: whether or not the arm state has been successfuly set
        :rtype: Bool"""
        if (self.__arm_desired_state == state):
            return True
        self.__arm_current_state_event.clear()
        self.__set_arm_desired_state_pub.publish(state)
        self.__arm_current_state_event.wait(timeout)
        # if the state is not changed return False
        if (self.__arm_current_state != state):
            rospy.logfatal(rospy.get_caller_id() + ' -> failed to reach state ' + state)
            return False
        return True


    def name(self):
        return self.__arm_name


    def home(self):
        """This method will provide power to the arm and will home
        the arm."""
        # if we already received a state
        if (self.__arm_current_state == 'READY'):
            return
        self.__arm_current_state_event.clear()
        self.__set_arm_desired_state_pub.publish('READY')
        counter = 10 # up to 10 transitions to get ready
        while (counter > 0):
            self.__arm_current_state_event.wait(20) # give up to 20 secs for each transition
            if (self.__arm_current_state != 'READY'):
                self.__arm_current_state_event.clear()
                counter = counter - 1
            else:
                counter = -1
        if (self.__arm_current_state != 'READY'):
            rospy.logfatal(rospy.get_caller_id() + ' -> failed to reach state READY')


    def shutdown(self):
        """Stop providing power to the arm."""
        self.__set_desired_state('UNINITIALIZED', 20)


    def get_arm_current_state(self):
        """Get the arm current state.
        :returns: the arm current state
        :rtype: string"""
        return self.__arm_current_state


    def get_arm_desired_state(self):
        """Get the arm desired state.
        :returns: the arm desired state
        :rtype: string"""
        return self.__arm_desired_state


    def set_wrench_body_orientation_absolute(self, absolute):
        """Apply body wrench using body orientation (relative/False) or reference frame (absolute/True)"""
        m = Bool()
        m.data = absolute
        self.__set_wrench_body_orientation_absolute_pub.publish(m)


    def set_gravity_compensation(self, gravity_compensation):
        "Turn on/off gravity compensation in cartesian effort mode"
        g = Bool()
        g.data = gravity_compensation
        self.__set_gravity_compensation_pub.publish(g)


    def unregister(self, verbose=False):
        for sub in self.__sub_list:
            sub.unregister()
        if verbose:
            print('Unregistered {} subs for {}'.format(self.__sub_list.__len__(), self.__arm_name))

        for pub in self.__pub_list:
            pub.unregister()
        if verbose:
            print('Unregistered {} pubs for {}'.format(self.__pub_list.__len__(), self.__arm_name))<|MERGE_RESOLUTION|>--- conflicted
+++ resolved
@@ -1,11 +1,7 @@
 #  Author(s):  Anton Deguet
 #  Created on: 2016-05
 
-<<<<<<< HEAD
-# (C) Copyright 2016-2019 Johns Hopkins University (JHU), All Rights Reserved.
-=======
 # (C) Copyright 2016-2020 Johns Hopkins University (JHU), All Rights Reserved.
->>>>>>> 2ca86fcb
 
 # --- begin cisst license - do not edit ---
 
@@ -47,32 +43,17 @@
     """
 
     # initialize the arm
-<<<<<<< HEAD
-    def __init__(self, arm_name, ros_namespace = 'dvrk/'):
-=======
     def __init__(self, arm_name, ros_namespace = ''):
->>>>>>> 2ca86fcb
         # base class constructor in separate method so it can be called in derived classes
         self.__init_arm(arm_name, ros_namespace)
 
 
-<<<<<<< HEAD
-    def __init_arm(self, arm_name, ros_namespace = 'dvrk/'):
-        """Constructor.  This initializes a few data members. It requires an
-        arm name, this will be used to find the ROS topics for the arm
-        being controlled.  For example if the arm name is `PSM1`, the
-        ROS topics will be from the namespace `dvrk/PSM1`.
-
-        """
-
-=======
     def __init_arm(self, arm_name, ros_namespace = ''):
         """Constructor.  This initializes a few data members.It
         requires a arm name, this will be used to find the ROS
         topics for the arm being controlled.  For example if the
         user wants `PSM1`, the ROS topics will be from the namespace
         `PSM1`"""
->>>>>>> 2ca86fcb
         # data members, event based
         self.__arm_name = arm_name
         self.__ros_namespace = ros_namespace
