#!/usr/bin/env python

# Author: Anton Deguet
# Date: 2015-02-22

<<<<<<< HEAD
# (C) Copyright 2015-2019 Johns Hopkins University (JHU), All Rights Reserved.
=======
# (C) Copyright 2015-2020 Johns Hopkins University (JHU), All Rights Reserved.
>>>>>>> 2ca86fcb

# --- begin cisst license - do not edit ---

# This software is provided "as is" under an open source license, with
# no warranty.  The complete license can be found in license.txt and
# http://www.cisst.org/cisst/license.txt.

# --- end cisst license ---

# Start a single arm using
# > rosrun dvrk_robot dvrk_console_json -j <console-file>

# To communicate with the arm using ROS topics, see the python based example dvrk_arm_test.py:
# > rosrun dvrk_python dvrk_arm_test.py <arm-name>

import dvrk
import math
import sys
import rospy
import numpy
import PyKDL
import argparse

# print with node id
def print_id(message):
    print('%s -> %s' % (rospy.get_caller_id(), message))

# example of application using arm.py
class example_application:

    # configuration
    def configure(self, robot_name):
        print_id('configuring dvrk_arm_test for %s' % robot_name)
        self.arm = dvrk.arm(robot_name)

    # homing example
    def home(self):
        print_id('starting home')
        self.arm.home()
        # get current joints just to set size
        goal = numpy.copy(self.arm.setpoint_jp())
        # go to zero position, for PSM and ECM make sure 3rd joint is past cannula
        goal.fill(0)
        if ((self.arm.name() == 'PSM1') or (self.arm.name() == 'PSM2') or (self.arm.name() == 'PSM3') or (self.arm.name() == 'ECM')):
            goal[2] = 0.12
        self.arm.move_jp(goal)

    # direct joint control example
<<<<<<< HEAD
    def servo_jp(self):
        print(rospy.get_caller_id(), ' -> starting servo_jp')
        # get current position
        initial_joint_position = numpy.copy(self.arm.setpoint_jp())
        print(rospy.get_caller_id(), ' -> testing direct joint position for 2 joints of ', len(initial_joint_position))
=======
    def joint_direct(self):
        print_id('starting joint direct')
        # get current position
        initial_joint_position = numpy.copy(self.arm.get_current_joint_position())
        print_id('testing direct joint position for 2 joints of %i' % len(initial_joint_position))
>>>>>>> 2ca86fcb
        amplitude = math.radians(10.0) # +/- 10 degrees
        duration = 5  # seconds
        rate = 200 # aiming for 200 Hz
        samples = duration * rate
        # create a new goal starting with current position
        goal = numpy.copy(initial_joint_position)
        for i in range(samples):
            goal[0] = initial_joint_position[0] + amplitude *  math.sin(i * math.radians(360.0) / samples)
            goal[1] = initial_joint_position[1] + amplitude *  math.sin(i * math.radians(360.0) / samples)
            self.arm.servo_jp(goal)
            rospy.sleep(1.0 / rate)
<<<<<<< HEAD
        print(rospy.get_caller_id(), ' <- servo_jp complete')

    # goal joint control example
    def move_jp(self):
        print(rospy.get_caller_id(), ' -> starting move_jp')
        # get current position
        initial_joint_position = numpy.copy(self.arm.setpoint_jp())
        print(rospy.get_caller_id(), ' -> testing goal joint position for 2 joints of ', len(initial_joint_position))
=======
        print_id('joint direct complete')

    # goal joint control example
    def joint_goal(self):
        print_id('starting joint goal')
        # get current position
        initial_joint_position = numpy.copy(self.arm.get_current_joint_position())
        print_id('testing goal joint position for 2 joints of %i' % len(initial_joint_position))
>>>>>>> 2ca86fcb
        amplitude = math.radians(10.0)
        # create a new goal starting with current position
        goal = numpy.copy(initial_joint_position)
        # first motion
        goal[0] = initial_joint_position[0] + amplitude
        goal[1] = initial_joint_position[1] - amplitude
        self.arm.move_jp(goal)
        # second motion
        goal[0] = initial_joint_position[0] - amplitude
        goal[1] = initial_joint_position[1] + amplitude
        self.arm.move_jp(goal)
        # back to initial position
<<<<<<< HEAD
        self.arm.move_jp(initial_joint_position)
        print(rospy.get_caller_id(), ' <- move_jp complete')
=======
        self.arm.move_joint(initial_joint_position, interpolate = True)
        print_id('joint goal complete')
>>>>>>> 2ca86fcb

    # utility to position tool/camera deep enough before cartesian examples
    def prepare_cartesian(self):
        # make sure the camera is past the cannula and tool vertical
        goal = numpy.copy(self.arm.setpoint_jp())
        if ((self.arm.name() == 'PSM1') or (self.arm.name() == 'PSM2') or (self.arm.name() == 'PSM3') or (self.arm.name() == 'ECM')):
            # set in position joint mode
            goal[0] = 0.0
            goal[1] = 0.0
            goal[2] = 0.12
<<<<<<< HEAD
            self.arm.move_jp(goal)

    # direct cartesian control example
    def servo_cp(self):
        print(rospy.get_caller_id(), ' -> starting servo_cp')
=======
            goal[3] = 0.0
            self.arm.move_joint(goal, interpolate = True)

    # direct cartesian control example
    def cartesian_direct(self):
        print_id('starting cartesian direct')
>>>>>>> 2ca86fcb
        self.prepare_cartesian()

        # create a new goal starting with current position
        initial_cartesian_position = PyKDL.Frame()
        initial_cartesian_position.p = self.arm.setpoint_cp().p
        initial_cartesian_position.M = self.arm.setpoint_cp().M
        goal = PyKDL.Frame()
        goal.p = self.arm.setpoint_cp().p
        goal.M = self.arm.setpoint_cp().M
        # motion parameters
        amplitude = 0.05 # 5 cm
        duration = 5  # 5 seconds
        rate = 200 # aiming for 200 Hz
        samples = duration * rate
        for i in range(samples):
            goal.p[0] =  initial_cartesian_position.p[0] + amplitude *  math.sin(i * math.radians(360.0) / samples)
            goal.p[1] =  initial_cartesian_position.p[1] + amplitude *  math.sin(i * math.radians(360.0) / samples)
<<<<<<< HEAD
            self.arm.servo_cp(goal)
=======
            self.arm.move(goal, interpolate=False)
>>>>>>> 2ca86fcb
            # check error on kinematics, compare to desired on arm.
            # to test tracking error we would compare to
            # current_position
            errorX = goal.p[0] - self.arm.setpoint_cp().p[0]
            errorY = goal.p[1] - self.arm.setpoint_cp().p[1]
            errorZ = goal.p[2] - self.arm.setpoint_cp().p[2]
            error = math.sqrt(errorX * errorX + errorY * errorY + errorZ * errorZ)
            if error > 0.002: # 2 mm
                print_id('Inverse kinematic error in position [%i]: %s' % (i, error))
            rospy.sleep(1.0 / rate)
<<<<<<< HEAD
        print(rospy.get_caller_id(), ' <- servo_cp complete')

    # direct cartesian control example
    def move_cp(self):
        print(rospy.get_caller_id(), ' -> starting move_cp')
=======
        print_id('cartesian direct complete')

    # direct cartesian control example
    def cartesian_goal(self):
        print_id('starting cartesian goal')
>>>>>>> 2ca86fcb
        self.prepare_cartesian()

        # create a new goal starting with current position
        initial_cartesian_position = PyKDL.Frame()
        initial_cartesian_position.p = self.arm.setpoint_cp().p
        initial_cartesian_position.M = self.arm.setpoint_cp().M
        goal = PyKDL.Frame()
        goal.p = self.arm.setpoint_cp().p
        goal.M = self.arm.setpoint_cp().M

        # motion parameters
        amplitude = 0.05 # 5 cm

        # first motion
        goal.p[0] =  initial_cartesian_position.p[0] - amplitude
        goal.p[1] =  initial_cartesian_position.p[1]
        self.arm.move_cp(goal)
        # second motion
        goal.p[0] =  initial_cartesian_position.p[0] + amplitude
        goal.p[1] =  initial_cartesian_position.p[1]
        self.arm.move_cp(goal)
        # back to initial position
        goal.p[0] =  initial_cartesian_position.p[0]
        goal.p[1] =  initial_cartesian_position.p[1]
        self.arm.move_cp(goal)
        # first motion
        goal.p[0] =  initial_cartesian_position.p[0]
        goal.p[1] =  initial_cartesian_position.p[1] - amplitude
        self.arm.move_cp(goal)
        # second motion
        goal.p[0] =  initial_cartesian_position.p[0]
        goal.p[1] =  initial_cartesian_position.p[1] + amplitude
        self.arm.move_cp(goal)
        # back to initial position
        goal.p[0] =  initial_cartesian_position.p[0]
        goal.p[1] =  initial_cartesian_position.p[1]
<<<<<<< HEAD
        self.arm.move_cp(goal)
        print(rospy.get_caller_id(), ' <- move_cp complete')
=======
        self.arm.move(goal)
        print_id('cartesian goal complete')
>>>>>>> 2ca86fcb

    # main method
    def run(self):
        self.home()
        self.servo_jp()
        self.move_jp()
        self.servo_cp()
        self.move_cp()

if __name__ == '__main__':
    # ros init node so we can use default ros arguments (e.g. __ns:= for namespace)
    rospy.init_node('dvrk_arm_test')
    # strip ros arguments
    argv = rospy.myargv(argv=sys.argv)

    # parse arguments
    parser = argparse.ArgumentParser()
    parser.add_argument('-a', '--arm', type=str, required=True,
                        choices=['ECM', 'MTML', 'MTMR', 'PSM1', 'PSM2', 'PSM3'],
                        help = 'arm name corresponding to ROS topics without namespace.  Use __ns:= to specify the namespace')
    args = parser.parse_args(argv[1:]) # skip argv[0], script name

    application = example_application()
    application.configure(args.arm)
    application.run()<|MERGE_RESOLUTION|>--- conflicted
+++ resolved
@@ -3,11 +3,7 @@
 # Author: Anton Deguet
 # Date: 2015-02-22
 
-<<<<<<< HEAD
-# (C) Copyright 2015-2019 Johns Hopkins University (JHU), All Rights Reserved.
-=======
 # (C) Copyright 2015-2020 Johns Hopkins University (JHU), All Rights Reserved.
->>>>>>> 2ca86fcb
 
 # --- begin cisst license - do not edit ---
 
@@ -48,7 +44,9 @@
         print_id('starting home')
         self.arm.home()
         # get current joints just to set size
+        print(self.arm.setpoint_jp())
         goal = numpy.copy(self.arm.setpoint_jp())
+        print(goal)
         # go to zero position, for PSM and ECM make sure 3rd joint is past cannula
         goal.fill(0)
         if ((self.arm.name() == 'PSM1') or (self.arm.name() == 'PSM2') or (self.arm.name() == 'PSM3') or (self.arm.name() == 'ECM')):
@@ -56,19 +54,11 @@
         self.arm.move_jp(goal)
 
     # direct joint control example
-<<<<<<< HEAD
     def servo_jp(self):
-        print(rospy.get_caller_id(), ' -> starting servo_jp')
+        print_id('starting servo_jp')
         # get current position
         initial_joint_position = numpy.copy(self.arm.setpoint_jp())
-        print(rospy.get_caller_id(), ' -> testing direct joint position for 2 joints of ', len(initial_joint_position))
-=======
-    def joint_direct(self):
-        print_id('starting joint direct')
-        # get current position
-        initial_joint_position = numpy.copy(self.arm.get_current_joint_position())
         print_id('testing direct joint position for 2 joints of %i' % len(initial_joint_position))
->>>>>>> 2ca86fcb
         amplitude = math.radians(10.0) # +/- 10 degrees
         duration = 5  # seconds
         rate = 200 # aiming for 200 Hz
@@ -80,25 +70,14 @@
             goal[1] = initial_joint_position[1] + amplitude *  math.sin(i * math.radians(360.0) / samples)
             self.arm.servo_jp(goal)
             rospy.sleep(1.0 / rate)
-<<<<<<< HEAD
-        print(rospy.get_caller_id(), ' <- servo_jp complete')
+        print_id('servo_jp complete')
 
     # goal joint control example
     def move_jp(self):
-        print(rospy.get_caller_id(), ' -> starting move_jp')
+        print_id('starting move_jp')
         # get current position
         initial_joint_position = numpy.copy(self.arm.setpoint_jp())
-        print(rospy.get_caller_id(), ' -> testing goal joint position for 2 joints of ', len(initial_joint_position))
-=======
-        print_id('joint direct complete')
-
-    # goal joint control example
-    def joint_goal(self):
-        print_id('starting joint goal')
-        # get current position
-        initial_joint_position = numpy.copy(self.arm.get_current_joint_position())
         print_id('testing goal joint position for 2 joints of %i' % len(initial_joint_position))
->>>>>>> 2ca86fcb
         amplitude = math.radians(10.0)
         # create a new goal starting with current position
         goal = numpy.copy(initial_joint_position)
@@ -111,13 +90,8 @@
         goal[1] = initial_joint_position[1] + amplitude
         self.arm.move_jp(goal)
         # back to initial position
-<<<<<<< HEAD
         self.arm.move_jp(initial_joint_position)
-        print(rospy.get_caller_id(), ' <- move_jp complete')
-=======
-        self.arm.move_joint(initial_joint_position, interpolate = True)
-        print_id('joint goal complete')
->>>>>>> 2ca86fcb
+        print_id('move_jp complete')
 
     # utility to position tool/camera deep enough before cartesian examples
     def prepare_cartesian(self):
@@ -128,20 +102,12 @@
             goal[0] = 0.0
             goal[1] = 0.0
             goal[2] = 0.12
-<<<<<<< HEAD
+            goal[3] = 0.0
             self.arm.move_jp(goal)
 
     # direct cartesian control example
     def servo_cp(self):
-        print(rospy.get_caller_id(), ' -> starting servo_cp')
-=======
-            goal[3] = 0.0
-            self.arm.move_joint(goal, interpolate = True)
-
-    # direct cartesian control example
-    def cartesian_direct(self):
-        print_id('starting cartesian direct')
->>>>>>> 2ca86fcb
+        print_id('starting servo_cp')
         self.prepare_cartesian()
 
         # create a new goal starting with current position
@@ -159,11 +125,7 @@
         for i in range(samples):
             goal.p[0] =  initial_cartesian_position.p[0] + amplitude *  math.sin(i * math.radians(360.0) / samples)
             goal.p[1] =  initial_cartesian_position.p[1] + amplitude *  math.sin(i * math.radians(360.0) / samples)
-<<<<<<< HEAD
             self.arm.servo_cp(goal)
-=======
-            self.arm.move(goal, interpolate=False)
->>>>>>> 2ca86fcb
             # check error on kinematics, compare to desired on arm.
             # to test tracking error we would compare to
             # current_position
@@ -174,19 +136,11 @@
             if error > 0.002: # 2 mm
                 print_id('Inverse kinematic error in position [%i]: %s' % (i, error))
             rospy.sleep(1.0 / rate)
-<<<<<<< HEAD
-        print(rospy.get_caller_id(), ' <- servo_cp complete')
+        print_id('servo_cp complete')
 
     # direct cartesian control example
     def move_cp(self):
-        print(rospy.get_caller_id(), ' -> starting move_cp')
-=======
-        print_id('cartesian direct complete')
-
-    # direct cartesian control example
-    def cartesian_goal(self):
-        print_id('starting cartesian goal')
->>>>>>> 2ca86fcb
+        print_id('starting move_cp')
         self.prepare_cartesian()
 
         # create a new goal starting with current position
@@ -223,13 +177,8 @@
         # back to initial position
         goal.p[0] =  initial_cartesian_position.p[0]
         goal.p[1] =  initial_cartesian_position.p[1]
-<<<<<<< HEAD
-        self.arm.move_cp(goal)
-        print(rospy.get_caller_id(), ' <- move_cp complete')
-=======
-        self.arm.move(goal)
-        print_id('cartesian goal complete')
->>>>>>> 2ca86fcb
+        self.arm.move_cp(goal)
+        print_id('move_cp complete')
 
     # main method
     def run(self):
