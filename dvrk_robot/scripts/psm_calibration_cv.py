--- conflicted
+++ resolved
@@ -248,13 +248,7 @@
             return False
 
         def run_camera():
-<<<<<<< HEAD
             ok = True
-=======
-            self._create_window()
-            ok = self._init_video()
-
->>>>>>> 617e8a5e
             while ok and not self.should_stop:
                 ok, frame = self.video_capture.read()
                 if not ok:
